--- conflicted
+++ resolved
@@ -6,11 +6,8 @@
 import '../../client/client_context.dart';
 import '../../client/user_context.dart';
 import '../base_service.dart';
-<<<<<<< HEAD
 import '../places/place_field.dart';
-=======
 import '../polls/poll_field.dart';
->>>>>>> 7e622354
 import '../tweets/tweet_data.dart';
 import '../tweets/tweet_expansion.dart';
 import '../tweets/tweet_field.dart';
@@ -216,7 +213,6 @@
   ///                 you will find this ID and all additional user fields in
   ///                 the includes data object.
   ///
-<<<<<<< HEAD
   /// - [placeFields]: This fields parameter enables you to select which
   ///                  specific place fields will deliver in each returned
   ///                  Tweet. Specify the desired fields in a comma-separated
@@ -238,7 +234,7 @@
   ///                  request. While the place ID will be located in the Tweet
   ///                  object, you will find this ID and all additional place
   ///                  fields in the `includes` data object.
-=======
+  ///
   /// - [pollFields]: This fields parameter enables you to select which specific
   ///                 poll fields will deliver in each returned Tweet. Specify
   ///                 the desired fields in a comma-separated list without
@@ -248,7 +244,6 @@
   ///                 query parameter in your request. While the poll ID will be
   ///                 located in the Tweet object, you will find this ID and all
   ///                 additional poll fields in the `includes` data object.
->>>>>>> 7e622354
   ///
   /// ## Endpoint Url
   ///
@@ -267,11 +262,8 @@
     List<UserExpansion>? expansions,
     List<TweetField>? tweetFields,
     List<UserField>? userFields,
-<<<<<<< HEAD
     List<PlaceField>? placeFields,
-=======
     List<PollField>? pollFields,
->>>>>>> 7e622354
   });
 
   /// Returns Tweets shared in the requested Spaces.
@@ -307,7 +299,6 @@
   ///                 you will find this ID and all additional user fields in
   ///                 the includes data object.
   ///
-<<<<<<< HEAD
   /// - [placeFields]: This fields parameter enables you to select which
   ///                  specific place fields will deliver in each returned
   ///                  Tweet. Specify the desired fields in a comma-separated
@@ -318,7 +309,7 @@
   ///                  request. While the place ID will be located in the Tweet
   ///                  object, you will find this ID and all additional place
   ///                  fields in the `includes` data object.
-=======
+  /// 
   /// - [pollFields]: This fields parameter enables you to select which specific
   ///                 poll fields will deliver in each returned Tweet. Specify
   ///                 the desired fields in a comma-separated list without
@@ -328,7 +319,6 @@
   ///                 query parameter in your request. While the poll ID will be
   ///                 located in the Tweet object, you will find this ID and all
   ///                 additional poll fields in the `includes` data object.
->>>>>>> 7e622354
   ///
   /// ## Endpoint Url
   ///
@@ -347,11 +337,8 @@
     List<TweetExpansion>? expansions,
     List<TweetField>? tweetFields,
     List<UserField>? userFields,
-<<<<<<< HEAD
     List<PlaceField>? placeFields,
-=======
     List<PollField>? pollFields,
->>>>>>> 7e622354
   });
 
   /// Returns live or scheduled Spaces created by the specified user IDs.
@@ -480,11 +467,8 @@
     List<UserExpansion>? expansions,
     List<TweetField>? tweetFields,
     List<UserField>? userFields,
-<<<<<<< HEAD
     List<PlaceField>? placeFields,
-=======
     List<PollField>? pollFields,
->>>>>>> 7e622354
   }) async =>
       super.buildMultiDataResponse(
         await super.get(
@@ -494,11 +478,8 @@
             'expansions': super.serializeExpansions(expansions),
             'tweet.fields': super.serializeFields(tweetFields),
             'user.fields': super.serializeFields(userFields),
-<<<<<<< HEAD
             'place.fields': super.serializeFields(placeFields),
-=======
             'poll.fields': super.serializeFields(pollFields),
->>>>>>> 7e622354
           },
         ),
         dataBuilder: UserData.fromJson,
@@ -510,11 +491,8 @@
     List<TweetExpansion>? expansions,
     List<TweetField>? tweetFields,
     List<UserField>? userFields,
-<<<<<<< HEAD
     List<PlaceField>? placeFields,
-=======
     List<PollField>? pollFields,
->>>>>>> 7e622354
   }) async =>
       super.buildMultiDataResponse(
         await super.get(
@@ -524,11 +502,8 @@
             'expansions': super.serializeExpansions(expansions),
             'tweet.fields': super.serializeFields(tweetFields),
             'user.fields': super.serializeFields(userFields),
-<<<<<<< HEAD
             'place.fields': super.serializeFields(placeFields),
-=======
             'poll.fields': super.serializeFields(pollFields),
->>>>>>> 7e622354
           },
         ),
         dataBuilder: TweetData.fromJson,
