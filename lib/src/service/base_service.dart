// Copyright 2022 Kato Shinya. All rights reserved.
// Redistribution and use in source and binary forms, with or without
// modification, are permitted provided the conditions.

// Dart imports:
import 'dart:convert';

// Package imports:
import 'package:http/http.dart' as http;

// Project imports:
import '../client/client_context.dart';
import '../client/user_context.dart';
import '../twitter_exception.dart';
import 'expansion.dart';
import 'includes.dart';
import 'twitter_response.dart';

abstract class Service {
  Future<http.Response> get(UserContext userContext, String unencodedPath);

  Future<http.Response> post(
    UserContext userContext,
    String unencodedPath, {
    Map<String, String> body = const {},
  });

  Future<http.Response> delete(UserContext userContext, String unencodedPath);

  Future<http.Response> put(
    UserContext userContext,
    String unencodedPath, {
    Map<String, String> body = const {},
  });

  Future<TwitterResponse<D, M>> buildResponse<D, M>(
    http.Response response, {
    required D Function(Map<String, Object?> json) dataBuilder,
    M Function(Map<String, Object?> json)? metaBuilder,
  });

  Future<TwitterResponse<List<D>, M>> buildMultiDataResponse<D, M>(
    http.Response response, {
    required D Function(Map<String, Object?> json) dataBuilder,
    M Function(Map<String, Object?> json)? metaBuilder,
  });

  String? formatExpansions(List<Expansion>? expansions);
}

abstract class BaseService implements Service {
  /// Returns the new instance of [BaseService].
  BaseService({required ClientContext context}) : _context = context;

  /// The base url
  static const _authority = 'api.twitter.com';

  /// The field name of data
  static const _dataFieldName = 'data';

  /// The field name of includes
  static const _includesFieldName = 'includes';

  /// The field name of meta
  static const _metaFieldName = 'meta';

  /// The twitter client
  final ClientContext _context;

  @override
  Future<http.Response> get(
    final UserContext userContext,
    final String unencodedPath, {
    Map<String, dynamic> queryParameters = const {},
  }) async {
    final response = await _context.get(
      userContext,
      Uri.https(
        _authority,
        unencodedPath,
        Map.from(_removeNullParameters(queryParameters) ?? {}).map(
          //! Uri.https(...) needs iterable in the value for query params by
          //! which it means a String in the value of the Map too. So you need
          //! to convert it from Map<String, dynamic> to Map<String, String>
          (key, value) => MapEntry(key, value.toString()),
        ),
      ),
    );

    return response;
  }

  @override
  Future<http.Response> post(
    final UserContext userContext,
    final String unencodedPath, {
    dynamic body = const {},
  }) async {
    final response = await _context.post(
      userContext,
      Uri.https(_authority, unencodedPath),
      headers: {'Content-type': 'application/json'},
      body: jsonEncode(_removeNullParameters(body)),
    );

    return response;
  }

  @override
  Future<http.Response> delete(
    final UserContext userContext,
    final String unencodedPath,
  ) async {
    final response = await _context.delete(
      userContext,
      Uri.https(_authority, unencodedPath),
    );

    return response;
  }

  @override
  Future<http.Response> put(
    final UserContext userContext,
    final String unencodedPath, {
    dynamic body = const {},
  }) async {
    final response = await _context.put(
      userContext,
      Uri.https(_authority, unencodedPath),
      headers: {'Content-type': 'application/json'},
      body: jsonEncode(_removeNullParameters(body)),
    );

    return response;
  }

  dynamic _removeNullParameters(final dynamic object) {
    if (object is! Map) {
      return object;
    }

    final parameters = <String, dynamic>{};
    object.forEach((key, value) {
      final newObject = _removeNullParameters(value);
      if (newObject != null) {
        parameters[key] = newObject;
      }
    });

    return parameters.isNotEmpty ? parameters : null;
  }

  @override
  Future<TwitterResponse<D, M>> buildResponse<D, M>(
    http.Response response, {
    required D Function(Map<String, Object?> json) dataBuilder,
    M Function(Map<String, Object?> json)? metaBuilder,
  }) async {
    final jsonBody = _checkResponseBody(response);
    return TwitterResponse(
      data: dataBuilder(jsonBody[_dataFieldName]),
      includes: jsonBody.containsKey(_includesFieldName)
          ? Includes.fromJson(jsonBody[_includesFieldName])
          : null,
      meta: jsonBody.containsKey(_metaFieldName) && metaBuilder != null
          ? metaBuilder(jsonBody[_metaFieldName])
          : null,
    );
  }

<<<<<<< HEAD
  Future<Stream<Map<String, dynamic>>> send(
    final UserContext userContext,
    final String method,
    final String unencodedPath, {
    Map<String, dynamic> queryParameters = const {},
  }) async {
    final streamedResponse = await _context.send(
      userContext,
      Request(
        method,
        Uri.https(
          _authority,
          unencodedPath,
          _removeNullParameters(queryParameters).map(
            (key, value) => MapEntry(key, value.toString()),
          ),
        ),
      ),
    );

    return streamedResponse.stream
        .transform(utf8.decoder)
        .map((event) => _checkStreamedResponse(streamedResponse, event));
  }

  Map<String, dynamic> _removeNullParameters(Map<String, dynamic> parameters) =>
      Map.from(parameters)..removeWhere((_, value) => value == null);
=======
  @override
  Future<TwitterResponse<List<D>, M>> buildMultiDataResponse<D, M>(
    http.Response response, {
    required D Function(Map<String, Object?> json) dataBuilder,
    M Function(Map<String, Object?> json)? metaBuilder,
  }) async {
    final jsonBody = _checkResponseBody(response);
    return TwitterResponse(
      data: jsonBody[_dataFieldName]
          .map<D>((tweet) => dataBuilder(tweet))
          .toList(),
      includes: jsonBody.containsKey(_includesFieldName)
          ? Includes.fromJson(jsonBody[_includesFieldName])
          : null,
      meta: jsonBody.containsKey(_metaFieldName) && metaBuilder != null
          ? metaBuilder(jsonBody[_metaFieldName])
          : null,
    );
  }
>>>>>>> 80defc58

  Map<String, dynamic> _checkResponseBody(final http.Response response) {
    final jsonBody = jsonDecode(response.body);
    if (!jsonBody.containsKey('data')) {
      //! This occurs when the tweet to be processed has been deleted or
      //! when the target data does not exist at the time of search.
      throw TwitterException(
        'No response data exists for the request.',
        response,
      );
    }

    return jsonBody;
  }

<<<<<<< HEAD
  Map<String, dynamic> _checkStreamedResponse(
    final StreamedResponse response,
    final String event,
  ) {
    final body = jsonDecode(event);

    if (!body.containsKey('data')) {
      throw TwitterException(
        'No response data exists for the request.',
        response,
        event,
      );
    }

    return body;
  }
=======
  @override
  String? formatExpansions(List<Expansion>? expansions) =>
      expansions?.toSet().map((value) => value.fieldName).toList().join(',');
>>>>>>> 80defc58
}<|MERGE_RESOLUTION|>--- conflicted
+++ resolved
@@ -135,41 +135,6 @@
     return response;
   }
 
-  dynamic _removeNullParameters(final dynamic object) {
-    if (object is! Map) {
-      return object;
-    }
-
-    final parameters = <String, dynamic>{};
-    object.forEach((key, value) {
-      final newObject = _removeNullParameters(value);
-      if (newObject != null) {
-        parameters[key] = newObject;
-      }
-    });
-
-    return parameters.isNotEmpty ? parameters : null;
-  }
-
-  @override
-  Future<TwitterResponse<D, M>> buildResponse<D, M>(
-    http.Response response, {
-    required D Function(Map<String, Object?> json) dataBuilder,
-    M Function(Map<String, Object?> json)? metaBuilder,
-  }) async {
-    final jsonBody = _checkResponseBody(response);
-    return TwitterResponse(
-      data: dataBuilder(jsonBody[_dataFieldName]),
-      includes: jsonBody.containsKey(_includesFieldName)
-          ? Includes.fromJson(jsonBody[_includesFieldName])
-          : null,
-      meta: jsonBody.containsKey(_metaFieldName) && metaBuilder != null
-          ? metaBuilder(jsonBody[_metaFieldName])
-          : null,
-    );
-  }
-
-<<<<<<< HEAD
   Future<Stream<Map<String, dynamic>>> send(
     final UserContext userContext,
     final String method,
@@ -178,7 +143,7 @@
   }) async {
     final streamedResponse = await _context.send(
       userContext,
-      Request(
+      http.Request(
         method,
         Uri.https(
           _authority,
@@ -195,9 +160,40 @@
         .map((event) => _checkStreamedResponse(streamedResponse, event));
   }
 
-  Map<String, dynamic> _removeNullParameters(Map<String, dynamic> parameters) =>
-      Map.from(parameters)..removeWhere((_, value) => value == null);
-=======
+  dynamic _removeNullParameters(final dynamic object) {
+    if (object is! Map) {
+      return object;
+    }
+
+    final parameters = <String, dynamic>{};
+    object.forEach((key, value) {
+      final newObject = _removeNullParameters(value);
+      if (newObject != null) {
+        parameters[key] = newObject;
+      }
+    });
+
+    return parameters.isNotEmpty ? parameters : null;
+  }
+
+  @override
+  Future<TwitterResponse<D, M>> buildResponse<D, M>(
+    http.Response response, {
+    required D Function(Map<String, Object?> json) dataBuilder,
+    M Function(Map<String, Object?> json)? metaBuilder,
+  }) async {
+    final jsonBody = _checkResponseBody(response);
+    return TwitterResponse(
+      data: dataBuilder(jsonBody[_dataFieldName]),
+      includes: jsonBody.containsKey(_includesFieldName)
+          ? Includes.fromJson(jsonBody[_includesFieldName])
+          : null,
+      meta: jsonBody.containsKey(_metaFieldName) && metaBuilder != null
+          ? metaBuilder(jsonBody[_metaFieldName])
+          : null,
+    );
+  }
+
   @override
   Future<TwitterResponse<List<D>, M>> buildMultiDataResponse<D, M>(
     http.Response response, {
@@ -217,7 +213,6 @@
           : null,
     );
   }
->>>>>>> 80defc58
 
   Map<String, dynamic> _checkResponseBody(final http.Response response) {
     final jsonBody = jsonDecode(response.body);
@@ -233,9 +228,8 @@
     return jsonBody;
   }
 
-<<<<<<< HEAD
   Map<String, dynamic> _checkStreamedResponse(
-    final StreamedResponse response,
+    final http.StreamedResponse response,
     final String event,
   ) {
     final body = jsonDecode(event);
@@ -250,9 +244,8 @@
 
     return body;
   }
-=======
+
   @override
   String? formatExpansions(List<Expansion>? expansions) =>
       expansions?.toSet().map((value) => value.fieldName).toList().join(',');
->>>>>>> 80defc58
 }