--- conflicted
+++ resolved
@@ -8,11 +8,7 @@
   sdk: ">=2.17.0 <3.0.0"
 
 dependencies:
-<<<<<<< HEAD
-  twitter_api_core: ^1.7.2
-=======
   twitter_api_core: ^1.7.5
->>>>>>> bb59ad94
   freezed_annotation: ^2.2.0
   json_annotation: ^4.7.0
 
