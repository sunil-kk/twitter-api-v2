name: twitter_api_v2
description: The lightweight and powerful wrapper library for Twitter API v2.0 written in Dart language. It works cross-platform.
version: 4.2.4
repository: https://github.com/twitter-dart/twitter-api-v2
issue_tracker: https://github.com/twitter-dart/twitter-api-v2/issues

environment:
  sdk: ">=2.17.0 <3.0.0"

dependencies:
<<<<<<< HEAD
  twitter_api_core: ^1.4.1
  http: ^0.13.5
=======
  twitter_api_core: ^1.5.0
  freezed_annotation: ^2.2.0
>>>>>>> e7a6bcf0
  json_annotation: ^4.7.0

dev_dependencies:
  lints: ^2.0.0
  test: ^1.21.6
  build_runner: ^2.2.1
  json_serializable: ^6.4.1
  freezed: ^2.1.1
  import_sorter: ^4.6.0
  mockito: ^5.3.2
  http: ^0.13.5<|MERGE_RESOLUTION|>--- conflicted
+++ resolved
@@ -8,13 +8,8 @@
   sdk: ">=2.17.0 <3.0.0"
 
 dependencies:
-<<<<<<< HEAD
-  twitter_api_core: ^1.4.1
-  http: ^0.13.5
-=======
   twitter_api_core: ^1.5.0
   freezed_annotation: ^2.2.0
->>>>>>> e7a6bcf0
   json_annotation: ^4.7.0
 
 dev_dependencies:
