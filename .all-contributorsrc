{
  "files": [
    "README.md",
    "i18n/README-JA.md",
    "i18n/README-VI.md",
    "i18n/README-BN.md",
    "i18n/README-FR.md",
    "i18n/README-ES.md",
    "i18n/README-DE.md",
    "i18n/README-PT.md"
  ],
  "imageSize": 100,
  "commit": false,
  "contributors": [
    {
      "login": "myConsciousness",
      "name": "Kato Shinya / 加藤 真也",
      "avatar_url": "https://avatars.githubusercontent.com/u/13072231?v=4",
      "profile": "https://github.com/myConsciousness",
      "contributions": [
        "code",
        "content",
        "data",
        "doc",
        "design",
        "example",
        "fundingFinding",
        "ideas",
        "infra",
        "maintenance",
        "mentoring",
        "projectManagement",
        "question",
        "review",
        "security",
        "translation",
        "test",
        "tutorial"
      ]
    },
    {
      "login": "andypiper",
      "name": "Andy Piper",
      "avatar_url": "https://avatars.githubusercontent.com/u/552452?v=4",
      "profile": "https://github.com/andypiper",
      "contributions": [
        "content",
        "talk"
      ]
    },
    {
      "login": "XRayAdamo",
      "name": "Konstantin",
      "avatar_url": "https://avatars.githubusercontent.com/u/4430621?v=4",
      "profile": "https://github.com/XRayAdamo",
      "contributions": [
        "code",
        "design",
        "doc",
        "example",
        "test"
      ]
    },
    {
      "login": "robertodoering",
      "name": "Roberto Doering",
      "avatar_url": "https://avatars.githubusercontent.com/u/20045287?v=4",
      "profile": "https://github.com/robertodoering",
      "contributions": [
        "code",
        "design",
        "doc",
        "example",
        "test",
        "ideas"
      ]
    },
    {
      "login": "niteshsh4rma",
      "name": "Nitesh Sharma",
      "avatar_url": "https://avatars.githubusercontent.com/u/58659088?v=4",
      "profile": "https://github.com/niteshsh4rma",
      "contributions": [
        "code",
        "design",
        "doc",
        "example",
        "test",
        "ideas"
      ]
    },
    {
      "login": "ngoluuduythai",
      "name": "ngoluuduythai",
      "avatar_url": "https://avatars.githubusercontent.com/u/12238262?v=4",
      "profile": "https://github.com/ngoluuduythai",
      "contributions": [
        "doc",
        "translation"
      ]
    },
    {
      "login": "its-me-mahmud",
      "name": "Abdullah Al Mahmud",
      "avatar_url": "https://avatars.githubusercontent.com/u/53822204?v=4",
      "profile": "https://github.com/its-me-mahmud",
      "contributions": [
        "doc",
        "translation"
      ]
    },
    {
      "login": "omar6260",
      "name": "Oumar fall",
      "avatar_url": "https://avatars.githubusercontent.com/u/82382673?v=4",
      "profile": "https://github.com/omar6260",
      "contributions": [
        "doc",
        "translation"
      ]
    },
    {
      "login": "natastro",
      "name": "Natalie Stroud",
      "avatar_url": "https://avatars.githubusercontent.com/u/17433156?v=4",
      "profile": "https://github.com/natastro",
      "contributions": [
        "doc",
        "translation"
      ]
    },
    {
      "login": "novas1r1",
      "name": "novas1r1",
      "avatar_url": "https://avatars.githubusercontent.com/u/2575205?v=4",
      "profile": "https://github.com/novas1r1",
      "contributions": [
        "doc",
        "translation",
        "ideas"
      ]
    },
    {
      "login": "eltociear",
      "name": "Ikko Ashimine",
      "avatar_url": "https://avatars.githubusercontent.com/u/22633385?v=4",
      "profile": "https://github.com/eltociear",
      "contributions": [
        "doc"
      ]
    },
    {
      "login": "VinniciusJesus",
      "name": "Marcos Vinícius",
      "avatar_url": "https://avatars.githubusercontent.com/u/57817746?v=4",
      "profile": "https://github.com/VinniciusJesus",
      "contributions": [
        "doc",
        "translation"
      ]
    },
    {
      "login": "MarkOSullivan94",
      "name": "Mark O'Sullivan",
      "avatar_url": "https://avatars.githubusercontent.com/u/6950843?v=4",
      "profile": "https://github.com/MarkOSullivan94",
      "contributions": [
        "ideas"
      ]
    },
    {
<<<<<<< HEAD
      "login": "bors-ng",
      "name": "bors-ng",
      "avatar_url": "https://avatars.githubusercontent.com/u/24979321?v=4",
      "profile": "https://bors.tech/",
      "contributions": [
        "maintenance",
        "review"
=======
      "login": "all-contributors",
      "name": "All Contributors",
      "avatar_url": "https://avatars.githubusercontent.com/u/46410174?v=4",
      "profile": "https://allcontributors.org",
      "contributions": [
        "doc"
>>>>>>> ae7c0da8
      ]
    }
  ],
  "contributorsPerLine": 5,
  "projectName": "twitter-api-v2",
  "projectOwner": "twitter-dart",
  "repoType": "github",
  "repoHost": "https://github.com",
  "skipCi": true,
  "commitConvention": "angular"
}<|MERGE_RESOLUTION|>--- conflicted
+++ resolved
@@ -169,7 +169,6 @@
       ]
     },
     {
-<<<<<<< HEAD
       "login": "bors-ng",
       "name": "bors-ng",
       "avatar_url": "https://avatars.githubusercontent.com/u/24979321?v=4",
@@ -177,14 +176,15 @@
       "contributions": [
         "maintenance",
         "review"
-=======
+      ]
+    },
+    {
       "login": "all-contributors",
       "name": "All Contributors",
       "avatar_url": "https://avatars.githubusercontent.com/u/46410174?v=4",
       "profile": "https://allcontributors.org",
       "contributions": [
         "doc"
->>>>>>> ae7c0da8
       ]
     }
   ],
