{
  "cSpell.words": [
    "bbox",
    "Cashtag",
    "cashtagged",
    "cashtags",
    "codecov",
    "DDTHH",
    "Decahose",
    "Elon",
    "hashtagged",
    "hmac",
    "Kato",
    "mockito",
<<<<<<< HEAD
    "nullcast",
    "nullcasted",
=======
    "Pageable",
>>>>>>> 0f4c89b4
    "PKCE",
    "Shinya",
    "sublist",
    "unfollow",
    "unfollowed",
    "unfollowing",
    "unhide",
    "Unhides",
    "unliked",
    "unmute",
    "unmuted",
    "writeln"
  ],
  "files.trimTrailingWhitespace": true,
  "files.trimFinalNewlines": true,
  "trailing-spaces.trimOnSave": true,
  "editor.formatOnSave": true,
  "[json]": {
    "editor.defaultFormatter": "vscode.json-language-features"
  },
  "editor.suggestSelection": "first",
  "dart.lineLength": 80,
  "[dart]": {
    "editor.formatOnSave": true,
    "editor.formatOnType": true,
    "editor.rulers": [80],
    "editor.selectionHighlight": false,
    "editor.suggest.snippetsPreventQuickSuggestions": false,
    "editor.suggestSelection": "first",
    "editor.tabCompletion": "onlySnippets",
    "editor.wordBasedSuggestions": false
  },
  "markdownlint.config": {
    "MD028": false,
    "MD025": {
      "front_matter_title": ""
    }
  }
}<|MERGE_RESOLUTION|>--- conflicted
+++ resolved
@@ -12,12 +12,9 @@
     "hmac",
     "Kato",
     "mockito",
-<<<<<<< HEAD
     "nullcast",
     "nullcasted",
-=======
     "Pageable",
->>>>>>> 0f4c89b4
     "PKCE",
     "Shinya",
     "sublist",
