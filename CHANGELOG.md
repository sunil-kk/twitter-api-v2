# Release Note

## v4.4.3

<<<<<<< HEAD
- Fixed a bug that `TweetEditControls.remainingCount` had a different type. ([#571](https://github.com/twitter-dart/twitter-api-v2/issues/571))
=======
- Fixed to exclude null fields when performing `toJson` on `TwitterResponse` and other model objects. With this fix, the JSON obtained from `toJson` is now fully equivalent to the raw JSON returned by Twitter. ([#569](https://github.com/twitter-dart/twitter-api-v2/issues/569))
>>>>>>> 634131d1

## v4.4.2

- Improved internal process for checking rate limit. ([#562](https://github.com/twitter-dart/twitter-api-v2/issues/562))
- Supported `entity:` filtering rule operator. You can use this operator with following methods. ([#557](https://github.com/twitter-dart/twitter-api-v2/issues/557))
  - `matchEntity`
  - `notMatchEntity`
- Supported `context:` filtering rule operator. You can use this operator with following methods. ([#556](https://github.com/twitter-dart/twitter-api-v2/issues/556))
  - `matchContext`
  - `notMatchContext`
- Added documentation about `FilteringRule` object. ([#558](https://github.com/twitter-dart/twitter-api-v2/issues/558))
  - [Filtered Stream: Build a Rule](https://developer.twitter.com/en/docs/twitter-api/tweets/filtered-stream/integrate/build-a-rule)

## v4.4.1

- Fixed bug that retry count does not increment correctly. ([#560](https://github.com/twitter-dart/twitter-api-v2/issues/560))

## v4.4.0

- Added service for `Direct Message`. You can use endpoints for `Direct Message` using by `TwitterApi.directMessages` property.
- Added `Direct Messages Lookup`. ([#533](https://github.com/twitter-dart/twitter-api-v2/issues/533))
  - `GET /2/dm_events`
  - `GET /2/dm_conversations/with/:participant_id/dm_events`
  - `GET /2/dm_conversations/:dm_conversation_id/dm_events`
- Added `Manage Direct Messages`. ([#534](https://github.com/twitter-dart/twitter-api-v2/issues/534))
  - `POST /2/dm_conversations/:dm_conversation_id/messages`
  - `POST /2/dm_conversations/with/:participant_id/messages`
  - `POST /2/dm_conversations`
- Removed deprecated property and constructor.
  - Removed `UploadedMediaData.mediaId` and use `UploadedMediaData.id` instead.
  - `FilteringRule.sampleOf` and use `FilteringRule.ofSample` instead.
- Supported upload media for direct message. Please specify `MediaCategory.directMessage` to the option in `MediaService.uploadMedia`. ([#547](https://github.com/twitter-dart/twitter-api-v2/issues/547))

## v4.3.5

- `TwitterUploadException` extended `TwitterException`. ([#510](https://github.com/twitter-dart/twitter-api-v2/issues/510))
- `UnauthorizedException` extended `TwitterException`. ([#528](https://github.com/twitter-dart/twitter-api-v2/issues/528))
- Added `DataNotFoundException`. This exception extends `TwitterException` and is thrown when there is no response body or the response body does not contain a data field. In other words, this exception is thrown when the target tweet does not exist when searching for a specific tweet, etc. ([#490](https://github.com/twitter-dart/twitter-api-v2/issues/490))

## v4.3.4

- Added support for an endpoint that associates uploaded videos with subtitles. ([#437](https://github.com/twitter-dart/twitter-api-v2/issues/437))
  - `media.createSubtitle`
- Added support for an endpoint to delete subtitles associated with uploaded videos. ([#436](https://github.com/twitter-dart/twitter-api-v2/issues/436))
  - `media.destroySubtitle`

## v4.3.3

- Supported upload for caption files (.srt). You can upload caption files by using `uploadMedia`. ([#508](https://github.com/twitter-dart/twitter-api-v2/issues/508))
- Renamed enumeration from `TweetLanguage` to `Language`. Please replace name if you're using `TweetLanguage`.

## v4.3.2

- Deprecated `FilteringRule.sampleOf` and added `FilteringRule.ofSample`. Deprecated `FilteringRule.sampleOf` will be removed in v4.4.0. ([#515](https://github.com/twitter-dart/twitter-api-v2/issues/515))

## v4.3.1

- Deprecated `UploadedMediaData.mediaId` and added `UploadedMediaData.id`. Use `UploadedMediaData.id` and `UploadedMediaData.mediaId` will be removed in v4.4.0.

## v4.3.0

- Removed deprecated methods.
  - Use `tweets.connectSampleStream` instead of `tweets.connectVolumeStream`.
  - Use `tweets.createThreads` instead of `createThreadTweets`.
- Added `WithheldCountry` enum. This is an enumeration that supports country codes according to the ISO Alpha2 standard, an international standard, as well as `XX` (all countries) and `XY` (DMCA Request), which are supported by Twitter. With the addition of this enumeration, the following response object types have been modified to be safer. Also, refactored field names. ([#500](https://github.com/twitter-dart/twitter-api-v2/issues/500))
  - From `TweetWithheld.countryCodes` to `TweetWithheld.countries`
  - From `UserWithheld.countryCodes` to `UserWithheld.countries`
- Added an object that allows easy and safe generation of filtering rules for FilteredStream. You can generate filtering rules fluently and easily from the `FilteringRule` object. ([#248](https://github.com/twitter-dart/twitter-api-v2/issues/248))

## v4.2.4

- Renamed from `createThread` to `createReply`.

## v4.2.3

- Fixed dependency structure.

## v4.2.2

- Added `tweets.createThreads` method and deprecated `tweets.createThreadTweets`. ([#495](https://github.com/twitter-dart/twitter-api-v2/issues/495))
- Added `tweets.createThread` method. You can create a single threaded tweet safely with this method.

## v4.2.1

- Added detail information in `RateLimitExceededException`. Also, now it extends `TwitterException`.
- Added `tweets.createThreadTweets` method. You can create threaded tweets with this method in a very simple way. ([#411](https://github.com/twitter-dart/twitter-api-v2/issues/411))

## v4.2.0

- Deprecated properties in `TwitterApi` below and added new properties. It will be removed in v5.0.0, so please replace them to new property names. ([#483](https://github.com/twitter-dart/twitter-api-v2/issues/483))
  - From `tweetsService` to `tweets`
  - From `usersService` to `users`
  - From `spacesService` to `spaces`
  - From `listsService` to `lists`
  - From `mediaService` to `media`
  - From `complianceService` to `compliance`
- For endpoints that can be paged, a callback function has been added to allow safe paging. Bidirectional or unidirectional paging can be performed by specifying the `paging` callback function in the following methods. ([#477](https://github.com/twitter-dart/twitter-api-v2/issues/477))
  - `Tweets Service`
    - [lookupLikingUsers](https://pub.dev/documentation/twitter_api_v2/latest/twitter_api_v2/TweetsService/lookupLikingUsers.html)
    - [lookupLikedTweets](https://pub.dev/documentation/twitter_api_v2/latest/twitter_api_v2/TweetsService/lookupLikedTweets.html)
    - [lookupRetweetedUsers](https://pub.dev/documentation/twitter_api_v2/latest/twitter_api_v2/TweetsService/lookupRetweetedUsers.html)
    - [lookupQuoteTweets](https://pub.dev/documentation/twitter_api_v2/latest/twitter_api_v2/TweetsService/lookupQuoteTweets.html)
    - [lookupMentions](https://pub.dev/documentation/twitter_api_v2/latest/twitter_api_v2/TweetsService/lookupMentions.html)
    - [lookupTweets](https://pub.dev/documentation/twitter_api_v2/latest/twitter_api_v2/TweetsService/lookupTweets.html)
    - [lookupHomeTimeline](https://pub.dev/documentation/twitter_api_v2/latest/twitter_api_v2/TweetsService/lookupHomeTimeline.html)
    - [searchRecent](https://pub.dev/documentation/twitter_api_v2/latest/twitter_api_v2/TweetsService/searchRecent.html)
    - [searchAll](https://pub.dev/documentation/twitter_api_v2/latest/twitter_api_v2/TweetsService/searchAll.html)
    - [countAll](https://pub.dev/documentation/twitter_api_v2/latest/twitter_api_v2/TweetsService/countAll.html)
  - `Users Service`
    - [lookupFollowers](https://pub.dev/documentation/twitter_api_v2/latest/twitter_api_v2/UsersService/lookupFollowers.html)
    - [lookupFollowings](https://pub.dev/documentation/twitter_api_v2/latest/twitter_api_v2/UsersService/lookupFollowings.html)
    - [lookupMutingUsers](https://pub.dev/documentation/twitter_api_v2/latest/twitter_api_v2/UsersService/lookupMutingUsers.html)
    - [lookupBlockingUsers](https://pub.dev/documentation/twitter_api_v2/latest/twitter_api_v2/UsersService/lookupBlockingUsers.html)
  - `Lists Service`
    - [lookupOwnedBy](https://pub.dev/documentation/twitter_api_v2/latest/twitter_api_v2/ListsService/lookupOwnedBy.html)
    - [lookupTweets](https://pub.dev/documentation/twitter_api_v2/latest/twitter_api_v2/ListsService/lookupTweets.html)
    - [lookupFollowers](https://pub.dev/documentation/twitter_api_v2/latest/twitter_api_v2/ListsService/lookupFollowers.html)
    - [lookupFollowedLists](https://pub.dev/documentation/twitter_api_v2/latest/twitter_api_v2/ListsService/lookupFollowedLists.html)
    - [lookupMembers](https://pub.dev/documentation/twitter_api_v2/latest/twitter_api_v2/ListsService/lookupMembers.html)
    - [lookupMemberships](https://pub.dev/documentation/twitter_api_v2/latest/twitter_api_v2/ListsService/lookupMemberships.html)

## v4.1.5

- Added `TweetEditControls` object. This object holds information about the editing of tweets. You can use it from `TweetData.editControls`, and also you must pass the `editControls` element to `tweetFields`. ([#472](https://github.com/twitter-dart/twitter-api-v2/issues/472))
- Added `editHistoryTweetIds` field in `TweetData`. ([#471](https://github.com/twitter-dart/twitter-api-v2/issues/471))

## v4.1.4

- Renamed object from `ComplianceData` to `BatchComplianceData`. If you are using the object name `ComplianceData` explicitly, modify it to `BatchComplianceData`. ([#462](https://github.com/twitter-dart/twitter-api-v2/issues/462))
- Deprecated `connectVolumeStream` and added `connectSampleStream` instead. Please replace method name from `connectVolumeStream` to `connectSampleStream`. ([#479](https://github.com/twitter-dart/twitter-api-v2/issues/479))
- Supported `connectSample10Stream` in Tweets Service. This feature is available to Enterprise levels of access. Also, this is commonly referred to as the **Decahose**. ([#473](https://github.com/twitter-dart/twitter-api-v2/issues/473))

## v4.1.3

- Added the feature to set Alt Text when uploading media. Please set the Alt Text you want to set to the argument `altText` of the following method within 1000 characters. However, Alt Text can be set only for images and GIFs. Alt Text for videos will be ignored. ([#435](https://github.com/twitter-dart/twitter-api-v2/issues/435))
  - `uploadImage`
  - `uploadMedia`

## v4.1.2

- Improved handling of `uploadMedia` method when using the `onProgress` callback. In previous versions, if the media upload was completed immediately, the `completed` event would not be notified, but from this version you will always get a `completed` event at the end of process. ([#466](https://github.com/twitter-dart/twitter-api-v2/issues/466))
- Added `onFailed` callback to `uploadMedia` method. You can check error information when upload is failed. ([#456](https://github.com/twitter-dart/twitter-api-v2/issues/456))

## v4.1.1

- Added a callback function to check the progress of uploading large media from `uploadMedia`. You can get the `state` of the upload and the `progress` in percent from the `UploadEvent` object passed from the callback function. ([#454](https://github.com/twitter-dart/twitter-api-v2/issues/454))

## v4.1.0

- Supported the upload media (GIF, Video...). ([#434](https://github.com/twitter-dart/twitter-api-v2/issues/434))

## v4.0.2

- Fixed the process for response from the `uploadImage` method so that the rate limit is set correctly. ([#447](https://github.com/twitter-dart/twitter-api-v2/issues/447))

## v4.0.1

- The utility has been added to check if the rate has been exceeded or not. You can use these methods from `RateLimit` object. ([#444](https://github.com/twitter-dart/twitter-api-v2/issues/444))
  - `isExceeded`
  - `isNotExceeded`

## v4.0.0

### New Feature

- Supported the feature for getting the rate limit of each endpoints from response. Now you can get `RateLimit` object from response and it has `limitCount`, `remainingCount` and `resetAt` fields. ([#440](https://github.com/twitter-dart/twitter-api-v2/issues/440))

### Destructive Change

- It was necessary to modify the response structure for endpoints that use `Stream` to include a `RateLimit` object in each endpoint response. The modified methods are following.
  - `connectVolumeStream`
  - `connectFilteredStream`

- Also, methods that previously returned the result of processing as a `bool` have been modified to return a `TwitterResponse`. This is to have a `RateLimit` object as above. So, for example, the `createLike` method can also obtain a `RateLimit` object, and the `bool` value of the processing result can be obtained from the TwitterResponse's `data` field.

And now the responses from the modified methods can be used as follows:

```dart
import 'package:twitter_api_v2/twitter_api_v2.dart' as v2;

Future<void> main() async {
  final twitter = v2.TwitterApi(bearerToken: 'YOUR_TOKEN_HERE');

  try {
    final response = await twitter.tweetsService.connectFilteredStream();
    print(response.rateLimit);

    final stream = response.stream;
    await for (final event in stream.handleError(print)) {
      print(event);
    }
  } on v2.TwitterException catch (e) {
    print(e);
  }
}
```

```dart
import 'package:twitter_api_v2/twitter_api_v2.dart' as v2;

Future<void> main() async {
  final twitter = v2.TwitterApi(bearerToken: 'YOUR_TOKEN_HERE');

  try {
    final me = await twitter.usersService.lookupMe();
    final tweets = await twitter.tweetsService.searchRecent(query: '#ElonMusk');

    final response = await twitter.tweetsService.createLike(
      userId: me.data.id,
      tweetId: tweets.data.first.id,
    );

    print(response.rateLimit);
    print(response.data); // true or false
  } on v2.TwitterException catch (e) {
    print(e);
  }
}
```

## v3.2.3

- Refactored the internal process for `MediaService`.

## v3.2.2

- Exposed objects below.
  - `MediaService`
  - `UploadedMediaData`

## v3.2.1

- Renamed from `MediaService.uploadMedia` to `MediaService.uploadImage`. Also, renamed the parameter from `imageFile` to `file`. ([#427](https://github.com/twitter-dart/twitter-api-v2/issues/427))

## v3.2.0

- Added `MediaService`, and supported the feature for image upload. ([#406](https://github.com/twitter-dart/twitter-api-v2/issues/406))

## v3.1.0

- The following refactoring was done for the internal processing of the package. There are no disruptive changes resulting from this refactoring. ([#419](https://github.com/twitter-dart/twitter-api-v2/issues/419))
  - Generic features has been separated into a `core` package.
  - `const` is now given to the constructors of all objects that do not require rebuilding after the instance has been created.

## v3.0.4

- The constructor of `RetryConfig` has been modified. ([#409](https://github.com/twitter-dart/twitter-api-v2/issues/409))
  - **Deprecated**
    - `regularIntervals`
    - `exponentialBackOff`
    - `exponentialBackOffAndJitter`
  - **Use instead**
    - `ofRegularIntervals`
    - `ofExponentialBackOff`
    - `ofExponentialBackOffAndJitter`

## v3.0.3

- Fixed the `linkClickCount` field in the following metric objects to be nullable. ([#407](https://github.com/twitter-dart/twitter-api-v2/issues/407))
  - `OrganicTweetMetrics`
  - `PrivateTweetMetrics`
  - `PromotedTweetMetrics`

## v3.0.2

- Fixed analyzing warnings. ([#403](https://github.com/twitter-dart/twitter-api-v2/issues/403))

## v3.0.1

- Fixed repository link in pubspec.yaml. ([#396](https://github.com/twitter-dart/twitter-api-v2/issues/396))

## v3.0.0

- Improved specification of data returned from POST, DELETE, and PUT communication endpoints. The previous specification always returned true regardless of whether the process was successful or not, but now returns false if an `errors` object exists in the response. ([#381](https://github.com/twitter-dart/twitter-api-v2/issues/381))

### Breaking Changes

- Changed return type of `destroyFilteringRules` from `FilteringRuleMeta` to `bool`. This is because there is no use for the `FilteringRuleMeta` object that was returned after the deletion of a filtering rule in the previous specification. If the deletion succeeds, true is returned; if the deletion fails for some reason, false is returned. ([#382](https://github.com/twitter-dart/twitter-api-v2/issues/382))

## v2.10.0

- Fixed to raise `TwitterException` if response object cannot be converted to JSON. ([#347](https://github.com/twitter-dart/twitter-api-v2/issues/347))
- Enforced the specification of access token in `OAuth 2.0` or `OAuth 1.0a` method when creating an instance of `TwitterApi` object. If either access token is not passed, an `ArgumentError` will be thrown. ([#352](https://github.com/twitter-dart/twitter-api-v2/issues/352))
- Added `UnauthorizedException`. Thrown when unauthorized with the specified access token. ([#348](https://github.com/twitter-dart/twitter-api-v2/issues/348))
- Added **Automatic Retry** feature. **Automatic retry** can be enabled by setting `RetryConfig` when creating the `TwitterApi` object. If `RetryConfig` is not passed to the `TwitterApi` object, automatic retry will not be triggered. ([#251](https://github.com/twitter-dart/twitter-api-v2/issues/251))
  - Regular Intervals
  - Exponential Backoff
  - Exponential Backoff and Jitter

## v2.9.0

- Added `state` parameter for `SpacesService.search`. ([#324](https://github.com/twitter-dart/twitter-api-v2/issues/324))
- Added `topicFields` parameters. ([#185](https://github.com/twitter-dart/twitter-api-v2/issues/185))
  - GET /2/spaces/search
  - GET /2/spaces
  - GET /2/spaces/:id
  - GET /2/spaces/by/creator_ids
- Added `SpaceExpansion.topicIds`. ([#185](https://github.com/twitter-dart/twitter-api-v2/issues/185))
- Added `ended` element for `SpaceState`. ([#333](https://github.com/twitter-dart/twitter-api-v2/issues/333))
- Removed HTTP status code checking process. With this modification, no exception will be thrown if, for example, you try to retweet a particular tweet and the tweet has already been deleted by its owner. However, a `TwitterException` will still be thrown if there is no Data field in the response. ([#329](https://github.com/twitter-dart/twitter-api-v2/issues/329))
- Added `RateLimitExceededException`. ([#331](https://github.com/twitter-dart/twitter-api-v2/issues/329))

## v2.8.1

- Changed the field type of `TweetPollParam`'s `durationInMinutes` to `Duration` and changed the name to `duration`. ([#322](https://github.com/twitter-dart/twitter-api-v2/issues/322))

## v2.8.0

### Breaking Changes

- Migration is required for fields that existed in previous versions due to objectification of some of the `createTweet` request parameters. ([#304](https://github.com/twitter-dart/twitter-api-v2/issues/304))
  - Use `TweetMediaParam` object to specify `mediaIds` and `taggedUserIds`.
  - Use `TweetReplyParam` object to specify `inReplyToTweetId`
- Migration is required for `createFilteringRules`. ([#312](https://github.com/twitter-dart/twitter-api-v2/issues/312))
  - Use `FilteringRuleParam` object to specify filtering rules.

### Bug Fixes

- Removed `expansions` parameter from `createTweet` method because this is not the supported parameter. ([#288](https://github.com/twitter-dart/twitter-api-v2/issues/288))

### New Features

- Added `timeout` option to `TwitterApi`. The default timeout duration is **10 seconds**. ([#252](https://github.com/twitter-dart/twitter-api-v2/issues/252))
- Added `sortOrder` parameter to `TweetsService.searchRecent` and `TweetsService.searchAll`. ([#284](https://github.com/twitter-dart/twitter-api-v2/issues/284))
- Added `startTime` and `endTime` parameters. ([#240](https://github.com/twitter-dart/twitter-api-v2/issues/240))
  - GET /2/tweets/search/all
  - GET /2/tweets/search/recent
  - GET /2/users/:id/mentions
  - GET /2/users/:id/timelines/reverse_chronological
  - GET /2/users/:id/tweets
  - GET /2/tweets/counts/all
  - GET /2/tweets/counts/recent
- Added `variants` field to `MediaData` object. You can get this field by using `MediaField.variants`. ([#265](https://github.com/twitter-dart/twitter-api-v2/issues/265))
- Added `sinceTweetId` parameter. ([#285](https://github.com/twitter-dart/twitter-api-v2/issues/285))
  - GET /2/tweets/search/all
  - GET /2/tweets/search/recent
- Added `untilTweetId` parameter. ([#286](https://github.com/twitter-dart/twitter-api-v2/issues/286))
  - GET /2/tweets/search/all
  - GET /2/tweets/search/recent
- Added `directMessageDeepLink` parameter to `createTweet`. ([#279](https://github.com/twitter-dart/twitter-api-v2/issues/279))
- Added `geo` parameter to `createTweet`. ([#280](https://github.com/twitter-dart/twitter-api-v2/issues/280))([#304](https://github.com/twitter-dart/twitter-api-v2/issues/304))
- Added `poll` parameter to `createTweet`. ([#282](https://github.com/twitter-dart/twitter-api-v2/issues/282))([#304](https://github.com/twitter-dart/twitter-api-v2/issues/304))
- Added objects for request parameter of `createTweet`. ([#304](https://github.com/twitter-dart/twitter-api-v2/issues/304))
  - `TweetMediaParam`
  - `TweetGeoParam`
  - `TweetPollParam`
  - `TweetReplyParam`
- Added `sinceTweetId` and `untilTweetId` parameters to `countAll` and `countRecent`. ([#311](https://github.com/twitter-dart/twitter-api-v2/issues/311))
  - GET /2/tweets/counts/all
  - GET /2/tweets/counts/recent
- Added `granularity` parameter to `countAll` and `countRecent`. ([#310](https://github.com/twitter-dart/twitter-api-v2/issues/310))
  - GET /2/tweets/counts/all
  - GET /2/tweets/counts/recent
- Added `sinceTweetId` and `untilTweetId` parameters to `TweetsService.lookupTweets`. ([#309](https://github.com/twitter-dart/twitter-api-v2/issues/309))
- Added `excludes` parameter to `TweetsService.lookupTweets`. ([#308](https://github.com/twitter-dart/twitter-api-v2/issues/308))
- Added `sinceTweetId` and `untilTweetId` parameters to `lookupHomeTimeline`. ([#307](https://github.com/twitter-dart/twitter-api-v2/issues/307))
- Added `excludes` parameter to `lookupHomeTimeline`. ([#306](https://github.com/twitter-dart/twitter-api-v2/issues/306))
- Added `sinceTweetId` and `untilTweetId` parameters to `lookupMentions`. ([#305](https://github.com/twitter-dart/twitter-api-v2/issues/305))

## v2.7.0

- Added metrics field for `TweetField`. ([#268](https://github.com/twitter-dart/twitter-api-v2/issues/268))
  - `non_public_metrics`
  - `organic_metrics`
  - `promoted_metrics`
- The `toJson` method of the response data object has been improved. Nested objects are now converted to JSON at the same time as the parent object's `toJson`. ([#272](https://github.com/twitter-dart/twitter-api-v2/issues/272))
- Added `toJson` method to `TwitterResponse`. ([#274](https://github.com/twitter-dart/twitter-api-v2/issues/274))

## v2.6.2

- Added dart documentations about authentication methods and required scopes. ([#263](https://github.com/twitter-dart/twitter-api-v2/issues/263))

## v2.6.1

- Added documents for response fields. ([#247](https://github.com/twitter-dart/twitter-api-v2/issues/247))

## v2.6.0

- Added `FilteredStreamResponse` as the return type of `Filtered Stream` endpoint. And now we can see the IDs and tags of the rules matched in the streaming from the `FilteredStreamResponse.matchingRules` field. The `FilteredStreamResponse` extends `TwitterResponse`, so there are no destructive changes. ([#226](https://github.com/twitter-dart/twitter-api-v2/issues/226))
- Added translated READMEs. ([#213](https://github.com/twitter-dart/twitter-api-v2/issues/213))
  - Japanese
  - French
  - Vietnamese
  - Bengali
- Added `mediaFields` arguments. ([#183](https://github.com/twitter-dart/twitter-api-v2/issues/183))
  - GET /2/users/:id/bookmarks
  - GET /2/tweets/search/stream
  - GET /2/tweets/:id/liking_users
  - GET /2/users/:id/liked_tweets
  - GET /2/tweets/:id/quote_tweets
  - GET /2/tweets/:id/retweeted_by
  - GET /2/tweets/search/all
  - GET /2/tweets/search/recent
  - GET /2/users/:id/mentions
  - GET /2/users/:id/timelines/reverse_chronological
  - GET /2/users/:id/tweets
  - GET /2/tweets
  - GET /2/tweets/:id
  - GET /2/tweets/sample/stream
  - GET /2/spaces/:id/buyers
  - GET /2/spaces/:id/tweets
- Added `mediaFields` arguments. ([#186](https://github.com/twitter-dart/twitter-api-v2/issues/186))
  - GET /2/users/:id/followed_lists
  - GET /2/lists/:id
  - GET /2/users/:id/owned_lists
  - GET /2/users/:id/list_memberships
  - GET /2/users/:id/pinned_lists

## v2.5.0

- Added `spaceFields` argument. ([#184](https://github.com/twitter-dart/twitter-api-v2/issues/184))
  - GET /2/spaces/search
  - GET /2/spaces
  - GET /2/spaces/:id
  - GET /2/spaces/by/creator_ids
- Added `pollFields` argument. ([#181](https://github.com/twitter-dart/twitter-api-v2/issues/181))
  - GET /2/users/:id/bookmarks
  - GET /2/tweets/search/stream
  - GET /2/tweets/:id/liking_users
  - GET /2/users/:id/liked_tweets
  - GET /2/tweets/:id/quote_tweets
  - GET /2/tweets/:id/retweeted_by
  - GET /2/tweets/search/all
  - GET /2/tweets/search/recent
  - GET /2/users/:id/mentions
  - GET /2/users/:id/timelines/reverse_chronological
  - GET /2/users/:id/tweets
  - GET /2/tweets
  - GET /2/tweets/:id
  - GET /2/tweets/sample/stream
  - GET /2/spaces/:id/buyers
  - GET /2/spaces/:id/tweets
- Added `placeFields` argument. ([#182](https://github.com/twitter-dart/twitter-api-v2/issues/182))
  - GET /2/users/:id/bookmarks
  - GET /2/tweets/search/stream
  - GET /2/tweets/:id/liking_users
  - GET /2/users/:id/liked_tweets
  - GET /2/tweets/:id/quote_tweets
  - GET /2/tweets/:id/retweeted_by
  - GET /2/tweets/search/all
  - GET /2/tweets/search/recent
  - GET /2/users/:id/mentions
  - GET /2/users/:id/timelines/reverse_chronological
  - GET /2/users/:id/tweets
  - GET /2/tweets
  - GET /2/tweets/:id
  - GET /2/tweets/sample/stream
  - GET /2/spaces/:id/buyers
  - GET /2/spaces/:id/tweets
- `PlaceData` class is migrated to `Geo` class, and updated `PlaceData` parameters.
- `PlaceCoordinates` class is migrated to `GeoCoordinates` class, and updated `PlaceCoordinates` parameters.
- Changed the type of `lang` field from `String?` to `TweetLanguage?`. ([#207](https://github.com/twitter-dart/twitter-api-v2/issues/207))

## v2.4.2

- Fixed field names in `UserData`. ([#202](https://github.com/twitter-dart/twitter-api-v2/issues/202))
  - From `protected` to `isProtected`.
  - From `verified` to `isVerified`.

## v2.4.1

- Fixed `README.md`. ([#200](https://github.com/twitter-dart/twitter-api-v2/issues/200))

## v2.4.0

- Added `userFields` argument. ([#180](https://github.com/twitter-dart/twitter-api-v2/issues/180))
  - GET /2/users/:id/bookmarks
  - GET /2/tweets/search/stream
  - GET /2/tweets/:id/liking_users
  - GET /2/users/:id/liked_tweets
  - GET /2/tweets/:id/quote_tweets
  - GET /2/tweets/search/all
  - GET /2/tweets/search/recent
  - GET /2/users/:id/mentions
  - GET /2/users/:id/timelines/reverse_chronological
  - GET /2/users/:id/tweetsGET /2/tweets
  - GET /2/tweets/:id
  - GET /2/tweets/sample/stream
  - GET /2/users/:id/blocking
  - GET /2/users/:id/followers
  - GET /2/users/:id/following
  - GET /2/users/:id/muting
  - GET /2/users
  - GET /2/users/:id
  - GET /2/users/by
  - GET /2/users/by/username/:username
  - GET /2/users/me
  - GET /2/spaces/search
  - GET /2/spaces
  - GET /2/spaces/:id
  - GET /2/spaces/:id/buyers
  - GET /2/spaces/:id/tweets
  - GET /2/spaces/by/creator_ids
  - GET /2/lists/:id/tweets
  - GET /2/lists/:id/followers
  - GET /2/users/:id/followed_lists
  - GET /2/lists/:id
  - GET /2/users/:id/owned_lists
  - GET /2/lists/:id/members
  - GET /2/users/:id/list_memberships
  - GET /2/users/:id/pinned_lists

## v2.3.0

- Added `tweetFields` argument. ([#179](https://github.com/twitter-dart/twitter-api-v2/issues/179))
  - GET /2/users/:id/bookmarks
  - GET /2/tweets/search/stream
  - GET /2/tweets/:id/liking_users
  - GET /2/users/:id/liked_tweets
  - GET /2/tweets/:id/quote_tweets
  - GET /2/tweets/:id/retweeted_by
  - GET /2/tweets/search/all
  - GET /2/tweets/search/recent
  - GET /2/users/:id/mentions
  - GET /2/users/:id/timelines/reverse_chronological
  - GET /2/users/:id/tweets
  - GET /2/tweets
  - GET /2/tweets/:id
  - GET /2/tweets/sample/stream
  - GET /2/users/:id/blocking
  - GET /2/users/:id/followers
  - GET /2/users/:id/following
  - GET /2/users/:id/muting
  - GET /2/users
  - GET /2/users/:id
  - GET /2/users/by
  - GET /2/users/by/username/:username
  - GET /2/users/me
  - GET /2/spaces/:id/buyers
  - GET /2/spaces/:id/tweets
  - GET /2/lists/:id/tweets
  - GET /2/lists/:id/members
- Changed object name from `ReferencedTweetData` to `ReferencedTweet`.
- Changed field type of `type` in `ReferencedTweet` to `TweetType` from `String`.
- Changed field type of `type` in `MediaData` to `MediaType` from `String.`
- Added `key` field to `MediaData`. It represents a unique identifier of the media.

## v2.2.0

- Added `Reverse Chronological Timelines` endpoint. ([#164](https://github.com/twitter-dart/twitter-api-v2/issues/164))
  - GET /2/users/:id/timelines/reverse_chronological
- Added `expansions` argument to `UsersService`. ([#142](https://github.com/twitter-dart/twitter-api-v2/issues/142))
  - GET /2/users/:id/blocking
  - GET /2/users/:id/followers
  - GET /2/users/:id/following
  - GET /2/users/:id/muting
  - GET /2/users
  - GET /2/users/:id
  - GET /2/users/by
  - GET /2/users/by/username/:username
  - GET /2/users/me
- Added `expansions` argument to `SpacesService`. ([#171](https://github.com/twitter-dart/twitter-api-v2/issues/171))
  - GET /2/spaces/search
  - GET /2/spaces
  - GET /2/spaces/:id
  - GET /2/spaces/:id/buyers
  - GET /2/spaces/:id/tweets
  - GET /2/spaces/by/creator_ids
- Added `expansions` argument to `ListsService`. ([#172](https://github.com/twitter-dart/twitter-api-v2/issues/172))
  - GET /2/lists/:id/tweets
  - GET /2/lists/:id/followers
  - GET /2/users/:id/followed_lists
  - GET /2/lists/:id
  - GET /2/users/:id/owned_lists
  - GET /2/lists/:id/members
  - GET /2/users/:id/list_memberships
  - GET /2/users/:id/pinned_lists
- Fixed method name from `tweetsService.connectVolumeStreams` to `tweetsService.connectVolumeStream`.
- Fixed return type of `tweetsService.connectVolumeStream` from `Future<Stream<TweetData>>` to `Future<Stream<TwitterResponse<TweetData, void>>>`.
- Added `Filtered Stream` endpoint. ([#4](https://github.com/twitter-dart/twitter-api-v2/issues/4))
  - GET /2/tweets/search/stream
  - GET /2/tweets/search/stream/rules
  - POST /2/tweets/search/stream/rules

## v2.1.0

- Added `expansions` argument to `TweetsService`. ([#141](https://github.com/twitter-dart/twitter-api-v2/issues/141))
  - [GET /2/users/:id/bookmarks](https://developer.twitter.com/en/docs/twitter-api/tweets/bookmarks/api-reference/get-users-id-bookmarks)
  - [GET /2/tweets/:id/liking_users](https://developer.twitter.com/en/docs/twitter-api/tweets/likes/api-reference/get-tweets-id-liking_users)
  - [GET /2/users/:id/liked_tweets](https://developer.twitter.com/en/docs/twitter-api/tweets/likes/api-reference/get-users-id-liked_tweets)
  - [GET /2/tweets/:id/quote_tweets](https://developer.twitter.com/en/docs/twitter-api/tweets/quote-tweets/api-reference/get-tweets-id-quote_tweets)
  - [GET /2/tweets/:id](https://developer.twitter.com/en/docs/twitter-api/tweets/lookup/api-reference/get-tweets-id)
  - [GET /2/tweets/:id/retweeted_by](https://developer.twitter.com/en/docs/twitter-api/tweets/retweets/api-reference/get-tweets-id-retweeted_by)
  - [GET /2/tweets/search/all](https://developer.twitter.com/en/docs/twitter-api/tweets/search/api-reference/get-tweets-search-all)
  - [GET /2/tweets/search/recent](https://developer.twitter.com/en/docs/twitter-api/tweets/search/api-reference/get-tweets-search-recent)
  - [GET /2/users/:id/mentions](https://developer.twitter.com/en/docs/twitter-api/tweets/timelines/api-reference/get-users-id-mentions)
  - [GET /2/users/:id/tweets](https://developer.twitter.com/en/docs/twitter-api/tweets/timelines/api-reference/get-users-id-tweets)
  - [GET /2/tweets](https://developer.twitter.com/en/docs/twitter-api/tweets/lookup/api-reference/get-tweets)
- Added expanded fields to `TweetData`. ([#141](https://github.com/twitter-dart/twitter-api-v2/issues/141))
  - `authorId`
  - `inReplyToUserId`
  - `referencedTweets`
  - `entities`
  - `attachments`
  - `geo`
- Added `includes` field to `TwitterResponse`. ([#144](https://github.com/twitter-dart/twitter-api-v2/issues/144))
- With the addition of the `includes` field to `TwitterResponse`, the following objects have been added. ([#144](https://github.com/twitter-dart/twitter-api-v2/issues/144))
  - `MediaData`
  - `PollData`
- Added **Volume Stream** endpoint. ([#14](https://github.com/twitter-dart/twitter-api-v2/issues/14))
  - GET /2/tweets/sample/stream

## v2.0.0

- Exposed service classes. ([#122](https://github.com/twitter-dart/twitter-api-v2/issues/122)
  - `TweetsService`
  - `UsersService`
  - `ListsService`
  - `SpacesService`
  - `ComplianceService`
- Added arguments to `tweetsService.createTweet`. ([#130](https://github.com/twitter-dart/twitter-api-v2/issues/130)) ([#90](https://github.com/twitter-dart/twitter-api-v2/issues/90))
  - `inReplyToTweetId`
  - `replySetting`
  - `mediaIds`
  - `taggedUserIds`
- Improved processing when the data field does not exist in the response body returned from the Twitter API. ([#124](https://github.com/twitter-dart/twitter-api-v2/issues/124))
  - In previous versions, `POST` and `DELETE` communications for deleted content would raise a `TwitterException`, but this release has been modified to always return a boolean instead of an exception in this case.
- Internal processing has been refactored to improve scalability and maintainability. There are no disruptive changes as a result of this refactoring.
- Added convenience utility for OAuth. ([#102](https://github.com/twitter-dart/twitter-api-v2/issues/102))
  - `OAuthUtils.generateAppOnlyBearerToken`

## v1.8.0

- Added **Lists Manage** endpoints. ([#30](https://github.com/twitter-dart/twitter-api-v2/issues/30))
  - DELETE /2/lists/:id
  - PUT /2/lists/:id
  - POST /2/lists
- Added **Lists Follows** endpoints. ([#27](https://github.com/twitter-dart/twitter-api-v2/issues/27))
  - DELETE /2/users/:id/followed_lists/:list_id
  - GET /2/lists/:id/followers
  - GET /2/users/:id/followed_lists
  - POST /2/users/:id/followed_lists
- Added **Lists Members** endpoints. ([#29](https://github.com/twitter-dart/twitter-api-v2/issues/29))
  - DELETE /2/lists/:id/members/:user_id
  - GET /2/lists/:id/members
  - GET /2/users/:id/list_memberships
  - POST /2/lists/:id/members

## v1.7.0

- Added **Tweets Timelines** endpoints. ([#11](https://github.com/twitter-dart/twitter-api-v2/issues/11))
  - GET /2/users/:id/mentions
  - GET /2/users/:id/tweets
- Added **Users Blocks** endpoints. ([#20](https://github.com/twitter-dart/twitter-api-v2/issues/20))
  - DELETE /2/users/:source_user_id/blocking/:target_user_id
  - GET /2/users/:id/blocking
  - POST /2/users/:id/blocking
- Added **Lists Pinnings** endpoints. ([#31](https://github.com/twitter-dart/twitter-api-v2/issues/31))
  - DELETE /2/users/:id/pinned_lists/:list_id
  - GET /2/users/:id/pinned_lists
  - POST /2/users/:id/pinned_lists
- Added **Lists Tweet Lookup** endpoint. ([#26](https://github.com/twitter-dart/twitter-api-v2/issues/26))
  - GET /2/lists/:id/tweets

---

- Refactored method names. Prefixes for methods that perform `GET` communication other than the search endpoint have been unified with `lookup`. This makes it a destructive change, but please refer to the following correspondence table for details of the change.
  - **Tweets Service**
    - From `likingUsers` to `lookupLikingUsers`
    - From `likingTweets` to `lookupLikedTweets`
    - From `retweetedBy` to `lookupRetweetedUsers`
    - From `quoteTweets` to `lookupQuoteTweets`
    - From `bookmarks` to `lookupBookmarks`
  - **Users Service**
    - From `followers` to `lookupFollowers`
    - From `followings` to `lookupFollowings`
    - From `mutingUsers` to `lookupMutingUsers`
  - **Lists Service**
    - From `pinnedLists` to `lookupPinnedLists`

## v1.6.0

- Fixed a bug in `DELETE` communication.
- Improved error message from `TwitterException`. ([#93](https://github.com/twitter-dart/twitter-api-v2/issues/93))
- Added **Batch Compliance** endpoints. ([#32](https://github.com/twitter-dart/twitter-api-v2/issues/32))
  - GET /2/compliance/jobs
  - GET /2/compliance/jobs/:id
  - POST /2/compliance/jobs
- Added **Users Mutes** endpoints. ([#22](https://github.com/twitter-dart/twitter-api-v2/issues/22))
  - DELETE /2/users/:source_user_id/muting/:target_user_id
  - GET /2/users/:id/muting
  - POST /2/users/:id/muting
- Added **Tweets Hide Replies** endpoints. ([#5](https://github.com/twitter-dart/twitter-api-v2/issues/5))
  - PUT /2/tweets/:id/hidden

## v1.5.0

- Renamed method name in **TweetsService**. ([#79](https://github.com/twitter-dart/twitter-api-v2/issues/79))
  - Renamed method from `tweetsService.lookupTweet` to `tweetsService.lookupById.`
  - Renamed method from `tweetsService.lookupTweets` to `tweetsService.lookupByIds.`
- Added **Spaces Lookup** endpoints. ([#25](https://github.com/twitter-dart/twitter-api-v2/issues/25))
  - GET /2/spaces
  - GET /2/spaces/:id
  - GET /2/spaces/:id/buyers
  - GET /2/spaces/:id/tweets
  - GET /2/spaces/by/creator_ids
- Added **Lists Lookup** endpoints. ([#28](https://github.com/twitter-dart/twitter-api-v2/issues/28))
  - GET /2/lists/:id
  - GET /2/users/:id/owned_lists

## v1.4.0

- Fixed response handling.
  - The HTTP status of a response was regarded as an exception for data other than 200, but the HTTP status in the 200s is now regarded as a normal completion.
- Improved and added parameters for endpoints already implemented in this library. ([#66](https://github.com/twitter-dart/twitter-api-v2/issues/66))
  - Added parameters to `tweetsService.createTweet`.
    - `quoteTweetId`
    - `forSuperFollowersOnly`
  - Added a parameter to `tweetsService.linkingUsers`.
    - `maxResults`
  - Added a parameter to `tweetsService.linkingTweets`.
    - `maxResults`
  - Added a parameter to `tweetsService.retweetedBy`.
    - `maxResults`
  - Added a parameter to `tweetsService.quoteTweets`.
    - `maxResults`
  - Added a parameter to `tweetsService.searchRecent`.
    - `maxResults`
  - Added a parameter to `tweetsService.searchAll`.
    - `maxResults`
  - Added a parameter to `usersService.followers`.
    - `maxResults`
  - Added a parameter to `usersService.followings`.
    - `maxResults`

## v1.3.0

- Improved the error message from `TwitterException`. ([#48](https://github.com/twitter-dart/twitter-api-v2/issues/48))
- Added `previousToken` to `tweet_meta` and `tweet_count_meta`, and added `paginationToken` or `nextToken` argument for endpoints that support pagination. ([#60](https://github.com/twitter-dart/twitter-api-v2/issues/60))
- Added `previousToken` to `user_meta`, and added `paginationToken` argument for endpoints that support pagination. ([#60](https://github.com/twitter-dart/twitter-api-v2/issues/60))

## v1.2.0

- Fixed typo from `tweetService` to `tweetsService` in `TwitterApi`.
- Improved error handling. ([#41](https://github.com/twitter-dart/twitter-api-v2/issues/41))

## v1.1.0

- Added **Tweet Counts** endpoints. ([#12](https://github.com/twitter-dart/twitter-api-v2/issues/12))
  - GET /2/tweets/counts/all
  - GET /2/tweets/counts/recent
- Added **Tweet Bookmarks** endpoints. ([#2](https://github.com/twitter-dart/twitter-api-v2/issues/2))
  - GET /2/tweets/counts/all
  - GET /2/tweets/counts/recent
- Added **Users Lookup** endpoints. ([#23](https://github.com/twitter-dart/twitter-api-v2/issues/23))
  - GET /2/users
  - GET /2/users/:id
  - GET /2/users/by
  - GET /2/users/by/username/:username
  - GET /2/users/me
- Added **Spaces Search** endpoints. ([#23](https://github.com/twitter-dart/twitter-api-v2/issues/23))
  - GET /2/spaces/search

## v1.0.0

- Specification changes and improvements have been made to the authentication method. ([#44](https://github.com/twitter-dart/twitter-api-v2/issues/44))
- Added **Quote Tweets** endpoint. ([#8](https://github.com/twitter-dart/twitter-api-v2/issues/8))
  - GET /2/tweets/:id/quote_tweets
- Added **Tweets Search** endpoints. ([#10](https://github.com/twitter-dart/twitter-api-v2/issues/10))
  - GET /2/tweets/search/all
  - GET /2/tweets/search/recent
- Added **Tweets Lookup** endpoints. ([#13](https://github.com/twitter-dart/twitter-api-v2/issues/13))
  - GET /2/tweets
  - GET /2/tweets/:id

## v0.1.0

- Added **Tweets Likes** endpoints. ([#6](https://github.com/twitter-dart/twitter-api-v2/issues/6))
  - DELETE /2/users/:id/likes/:tweet_id
  - GET /2/tweets/:id/liking_users
  - GET /2/users/:id/liked_tweets
  - POST /2/users/:id/likes
- Added **Tweets Manage** endpoints. ([#7](https://github.com/twitter-dart/twitter-api-v2/issues/7))
  - DELETE /2/tweets/:id
  - POST /2/tweets
- Added **Tweets Retweet** endpoints. ([#9](https://github.com/twitter-dart/twitter-api-v2/issues/9))
  - DELETE /2/users/:id/retweets/:source_tweet_id
  - GET /2/tweets/:id/retweeted_by
  - POST /2/users/:id/retweets
- Added **Users Follows** endpoints. ([#21](https://github.com/twitter-dart/twitter-api-v2/issues/21))
  - DELETE /2/users/:source_user_id/following/:target_user_id
  - GET /2/users/:id/followers
  - GET /2/users/:id/following
  - POST /2/users/:id/following

## v0.0.1

- First Release<|MERGE_RESOLUTION|>--- conflicted
+++ resolved
@@ -2,11 +2,8 @@
 
 ## v4.4.3
 
-<<<<<<< HEAD
 - Fixed a bug that `TweetEditControls.remainingCount` had a different type. ([#571](https://github.com/twitter-dart/twitter-api-v2/issues/571))
-=======
 - Fixed to exclude null fields when performing `toJson` on `TwitterResponse` and other model objects. With this fix, the JSON obtained from `toJson` is now fully equivalent to the raw JSON returned by Twitter. ([#569](https://github.com/twitter-dart/twitter-api-v2/issues/569))
->>>>>>> 634131d1
 
 ## v4.4.2
 
